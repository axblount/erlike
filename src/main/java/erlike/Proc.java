--- conflicted
+++ resolved
@@ -184,15 +184,9 @@
 
         if (mail == null && timeoutHandler != null) {
             timeoutHandler.run();
-<<<<<<< HEAD
         } else if (mail != null) {
-            checkMail(mail);
             handler.accept(mail);
         }
-=======
-
-        handler.accept(mail);
->>>>>>> 0824f8cf
     }
 
     /**
