/*
 * Copyright (C) 2015 Alex Blount <axblount@email.arizona.edu>
 *
 * This file is part of Erlike, see <https://github.com/axblount/erlike>
 *
 * This program is free software: you can redistribute it and/or modify
 * it under the terms of the GNU Affero General Public License as published
 * by the Free Software Foundation, either version 3 of the License, or
 * (at your option) any later version.
 *
 * This program is distributed in the hope that it will be useful,
 * but WITHOUT ANY WARRANTY; without even the implied warranty of
 * MERCHANTABILITY or FITNESS FOR A PARTICULAR PURPOSE.  See the
 * GNU Affero General Public License for more details.
 *
 * You should have received a copy of the GNU Affero General Public License
 * along with this program.  If not, see <http://www.gnu.org/licenses/>.
 */
package erlike;

import java.util.*;
import java.lang.reflect.*;
import java.util.concurrent.*;
import org.slf4j.*;

/**
 * An Erlike Node.
 */
public class Node implements Thread.UncaughtExceptionHandler {
    private static final Logger log = LoggerFactory.getLogger(Node.class);

    /** The name of the Node. */
    private final String name;

    /**
     * A map of procs by their thread ids.
     * @see Thread#getId()
     */
    private final ConcurrentMap<Long, Proc> procs;

    /**
     * A list of the uncaught exceptions.
     */
    private final List<Throwable> uncaughtExceptions;

    /**
     * Create a new Node.
     *
     * @param name The Node's name.
     */
    public Node(String name) {
        this.name = name;
        this.procs = new ConcurrentHashMap<>();
        this.uncaughtExceptions = Collections.synchronizedList(new LinkedList<>());
        log.debug("Node starting: {}.", name);
    }

    /**
     * Get the Node's name.
     *
     * @return The Node's name.
     */
    public String getName() { return name; }

    /**
     * Get all uncaughtExceptions. The caller is free to
     * remove exceptions or clear the list.
     *
     * @return A list of uncaught exceptions.
     */
    public List<Throwable> getUncaughtExceptions() {
        return uncaughtExceptions;
    }

    /**
     * Join all currently running {@link Proc}s.
     *
     * @throws InterruptedException If the thread is interrupted while waiting.
     */
    public void joinAll() throws InterruptedException {
        for (Proc p : procs.values())
            p.join();
    }

    /**
     * Send a message to a {@link Proc} on this node.
     *
     * @param procId The id of the target {@link Proc}.
     * @param msg The message to send.
     */
    final void sendById(final long procId, final Object msg) {
        Proc proc = procs.get(procId);
        if (proc != null)
            proc.addMail(msg);
    }

    /**
     * Send a message to a {@link Proc} on another node.
     *
     * @param nodeId The id of the target {@link Proc}'s node.
     * @param procId The id of the target {@link Proc}.
     * @param msg The message to send.
     */
    final void sendById(final int nodeId, final long procId, final Object msg) {
        // TODO
    }

    /**
     * Spawn a {@link Proc} with arguments on this node.
     * The given parameters will be passed to the first matching
     * constructor of the given type.
     *
     * @param procType The type of {@link Proc} to spawn.
     * @param args Arguments for the new {@link Proc}'s constructor.
     * @return The {@link Pid} of the spawned Proc.
     */
    public Pid spawn(Class<? extends Proc> procType, Object... args) {
        Proc proc;
        if (args == null)
            args = new Object[0];

        try {
            Class<?>[] ctorTypes = Arrays.stream(args).map(Object::getClass).toArray(Class<?>[]::new);
            Constructor<? extends Proc> ctor = procType.getConstructor(ctorTypes);
            proc = ctor.newInstance(args);
        } catch (NoSuchMethodException e) {
            log.warn("No matching constructor found for {}.", procType, e);
            throw new RuntimeException("No constructor with that signature found.");
        } catch (InvocationTargetException e) {
            Throwable cause = e.getCause();
            log.warn("The constructor for {} threw an exception.", procType, cause);
            throw new RuntimeException("Proc constructor threw an error.", cause);
        } catch (InstantiationException e) {
            log.warn("Could not call constructor for {}.", procType, e);
            throw new RuntimeException("Couldn't call constructor. Is the proc abstract?");
        } catch (Exception e) {
            log.warn("Couldn't constructor proc of type {}.", procType, e);
            throw new RuntimeException("Couldn't spawn proc.", e);
        }

        Pid pid = bindAndStart(proc);
        log.debug("{} of type {} spawned.", pid, procType);
        return pid;
    }

    /**
     * Spawn a {@link Proc} with the zero argument constructor.
     *
     * @see #spawn(Class, Object...)
     *
     * @param procType The type of {@link Proc} to spawn.
     * @return The {@link Pid} of the spawned Proc.
     */
    public Pid spawn(Class<? extends Proc> procType) {
        return spawn(procType, (Object[]) null);
    }

    /**
     * Spawn an anonymous proc that takes zero arguments.
     *
     * @param zero The body of the proc.
     * @return The {@link Pid} of the spawned Proc.
     */
    public Pid spawn(Lambda.Zero zero) {
        if (zero == null)
            throw new NullPointerException();
        Proc proc = new Lambda.Anon(zero);
        return bindAndStart(proc);
    }

    /**
     * Spawn an anonymous proc that takes one argument.
     *
     * @param one The body of the proc.
     * @param a The argument.
     * @param <A> The type of the argument.
     * @return The {@link Pid} of the spawned Proc.
     */
    public <A> Pid spawn(Lambda.One<A> one, A a) {
        if (one == null)
            throw new NullPointerException();
        Proc proc = new Lambda.Anon(() -> one.accept(a));
        return bindAndStart(proc);
    }

    /**
     * Spawn a recursive proc.
     *
     * @param rec The body of the proc.
     * @param t The initial argument.
     * @param <T> The type of the argument and the body's return type.
     * @return The pid of the spawned Proc.
     */
    public <T> Pid spawnRecursive(Lambda.Recursive<T> rec, T t) {
        if (rec == null)
            throw new NullPointerException();
        Proc proc = new Lambda.Rec<>(rec, t);
        return bindAndStart(proc);
    }

    /**
     * Spawn an anonymous proc that takes two arguments.
     *
     * @param two The body of the proc.
     * @param a The first argument.
     * @param b The second argument.
     * @param <A> The type of the first argument.
     * @param <B> The type of the second argument.
     * @return The pid of the spawned Proc.
     */
    public <A, B> Pid spawn(Lambda.Two<A, B> two, A a, B b) {
        if (two == null)
            throw new NullPointerException();
        Proc proc = new Lambda.Anon(() -> two.accept(a, b));
        return bindAndStart(proc);
    }

    /**
     * Spawn an anonymous proc that takes three arguments.
     *
     * @param three The body of the proc.
     * @param a The first argument.
     * @param b The second argument.
     * @param c The third argument.
     * @param <A> The type of the first argument.
     * @param <B> The type of the second argument.
     * @param <C> The type of the third argument.
     * @return The pid of the spawned Proc.
     */
    public <A, B, C> Pid spawn(Lambda.Three<A, B, C> three, A a, B b, C c) {
        if (three == null)
            throw new NullPointerException();
        Proc proc = new Lambda.Anon(() -> three.accept(a, b, c));
        return bindAndStart(proc);
    }

    /**
     * Spawn an anonymous proc with four arguments.
     *
     * @param four The body of the proc.
     * @param a The first argument.
     * @param b The second argument.
     * @param c The third argument.
     * @param d The fourth argument.
     * @param <A> The type of the first argument.
     * @param <B> The type of the second argument.
     * @param <C> The type of the third argument.
     * @param <D> The type of the fourth argument.
     * @return The pid of the spawned Proc.
     */
    public <A, B, C, D> Pid spawn(Lambda.Four<A, B, C, D> four, A a, B b, C c, D d) {
        if (four == null)
            throw new NullPointerException();
        Proc proc = new Lambda.Anon(() -> four.accept(a, b, c, d));
        return bindAndStart(proc);
    }

    /**
     * Assign the given proc an id, bind it to this node, and start the proc.
     *
     * @param proc The proc to register, bind, and start.
     * @return The pid of the new proc.
     */
    private Pid bindAndStart(Proc proc) {
        Pid pid = proc.startInNode(this);
        procs.put(proc.getId(), proc);
        log.debug("{} spawned.", pid);
        return pid;
    }

    /**
     * Used by {@link Proc}s to notify the parent node that they have exited.
     *
     * @param proc The {@link Proc} that has exited.
     */
    void notifyExit(Proc proc) {
        log.debug("Proc {} exited.", proc.getId());
        if (!procs.remove(proc.getId(), proc)) {
            log.error("Tried to remove {} after exit, but failed!", proc);
            log.error("(Was proc in #procs?)={}", procs.containsValue(proc));
        }
    }

    /**
<<<<<<< HEAD
     * Used for testing only!!!
     */
    Proc unsafeGetProc(Pid pid) {
        if (pid instanceof LocalPid) {
            return procs.get(((LocalPid) pid).procId);
        }
        return null;
    }

    /**
     * Handle an uncaught exception thrown by a {@link Proc} running on this node.
=======
     * Handle an uncaught exception thrown by a {@link Proc} running on this node. If this gets
     * called, something has gone very wrong.
>>>>>>> 0824f8cf
     *
     * @param t The {@link Thread} that threw the exception. This should be an instance of {@link Proc}.
     * @param e The exception thrown by the {@link Thread}.
     */
    @Override
    public void uncaughtException(Thread t, Throwable e) {
        log.error("Node {} got an uncaught an exception from {}!!!", name, t, e);
        uncaughtExceptions.add(e);
    }
}<|MERGE_RESOLUTION|>--- conflicted
+++ resolved
@@ -282,7 +282,6 @@
     }
 
     /**
-<<<<<<< HEAD
      * Used for testing only!!!
      */
     Proc unsafeGetProc(Pid pid) {
@@ -293,11 +292,8 @@
     }
 
     /**
-     * Handle an uncaught exception thrown by a {@link Proc} running on this node.
-=======
      * Handle an uncaught exception thrown by a {@link Proc} running on this node. If this gets
      * called, something has gone very wrong.
->>>>>>> 0824f8cf
      *
      * @param t The {@link Thread} that threw the exception. This should be an instance of {@link Proc}.
      * @param e The exception thrown by the {@link Thread}.
